/*
 * Copyright (c) 2011-2018 Pivotal Software Inc, All Rights Reserved.
 *
 * Licensed under the Apache License, Version 2.0 (the "License");
 * you may not use this file except in compliance with the License.
 * You may obtain a copy of the License at
 *
 *        https://www.apache.org/licenses/LICENSE-2.0
 *
 * Unless required by applicable law or agreed to in writing, software
 * distributed under the License is distributed on an "AS IS" BASIS,
 * WITHOUT WARRANTIES OR CONDITIONS OF ANY KIND, either express or implied.
 * See the License for the specific language governing permissions and
 * limitations under the License.
 */

package reactor.core.publisher;

import java.util.List;
import java.util.concurrent.TimeUnit;

import io.micrometer.core.instrument.Clock;
import io.micrometer.core.instrument.MeterRegistry;
import io.micrometer.core.instrument.Metrics;
import io.micrometer.core.instrument.Tag;
import io.micrometer.core.instrument.Tags;
import io.micrometer.core.instrument.Timer;
import org.reactivestreams.Subscription;
import reactor.core.CoreSubscriber;
import reactor.core.Fuseable;
import reactor.util.annotation.Nullable;

import static reactor.core.publisher.FluxMetrics.*;

/**
 * Activate metrics gathering on a {@link Flux} (Fuseable version), assumes Micrometer is on the classpath.

 * @implNote Metrics.isInstrumentationAvailable() test should be performed BEFORE instantiating or referencing this
 * class, otherwise a {@link NoClassDefFoundError} will be thrown if Micrometer is not there.
 *
 * @author Simon Baslé
 * @author Stephane Maldini
 */
final class FluxMetricsFuseable<T> extends InternalFluxOperator<T, T> implements Fuseable {

	final String        name;
	final Tags          tags;
	final MeterRegistry registryCandidate;

	FluxMetricsFuseable(Flux<? extends T> flux) {
		this(flux, null);
	}

	/**
	 * For testing purposes.
	 *
	 * @param candidate the registry to use, as a plain {@link Object} to avoid leaking dependency
	 */
	FluxMetricsFuseable(Flux<? extends T> flux, @Nullable MeterRegistry candidate) {
		super(flux);

		this.name = resolveName(flux);
		this.tags = resolveTags(flux, FluxMetrics.DEFAULT_TAGS_FLUX, this.name);

		if (candidate == null) {
			this.registryCandidate = Metrics.globalRegistry;
		}
		else {
			this.registryCandidate = candidate;
		}
	}

	@Override
<<<<<<< HEAD
	public CoreSubscriber<? super T> subscribeOrReturn(CoreSubscriber<? super T> actual) {
		MeterRegistry registry = Metrics.globalRegistry;
		if (registryCandidate != null) {
			registry = registryCandidate;
		}
		return new FluxMetrics.MicrometerFluxMetricsFuseableSubscriber<>(actual, registry,
				Clock.SYSTEM, this.name, this.tags);
	}
=======
	public void subscribe(CoreSubscriber<? super T> actual) {
		source.subscribe(new MetricsFuseableSubscriber<>(actual, registryCandidate, Clock.SYSTEM, this.name, this.tags));
	}

	/**
	 * @param <T>
	 *
	 * @implNote we don't want to particularly track fusion-specific calls, as this subscriber would only detect fused
	 * subsequences immediately upstream of it, so Counters would be a bit irrelevant. We however want to instrument
	 * onNext counts.
	 */
	static final class MetricsFuseableSubscriber<T> extends FluxMetrics.MetricsSubscriber<T>
			implements Fuseable, QueueSubscription<T> {

		int mode;

		@Nullable
		Fuseable.QueueSubscription<T> qs;

		MetricsFuseableSubscriber(CoreSubscriber<? super T> actual,
				MeterRegistry registry,
				Clock clock,
				String sequenceName,
				Tags sequenceTags) {
			super(actual, registry, clock, sequenceName, sequenceTags);
		}

		@Override
		public void clear() {
			if (qs != null) {
				qs.clear();
			}
		}

		@Override
		public boolean isEmpty() {
			return qs == null || qs.isEmpty();
		}

		@Override
		public void onNext(T t) {
			if (this.mode == Fuseable.ASYNC) {
				actual.onNext(null);
				return;
			}

			if (done) {
				recordMalformed(commonTags, registry);
				Operators.onNextDropped(t, actual.currentContext());
				return;
			}

			//record the delay since previous onNext/onSubscribe. This also records the count.
			long last = this.lastNextEventNanos;
			this.lastNextEventNanos = clock.monotonicTime();
			this.onNextIntervalTimer.record(lastNextEventNanos - last, TimeUnit.NANOSECONDS);

			actual.onNext(t);
		}

		@Override
		@Nullable
		public T poll() {
			if (qs == null) {
				return null;
			}
			try {
				T v = qs.poll();

				if (v == null && mode == SYNC) {
					recordOnComplete(commonTags, registry, subscribeToTerminateSample);
				}
				if (v != null) {
					//this is an onNext event
					//record the delay since previous onNext/onSubscribe. This also records the count.
					long last = this.lastNextEventNanos;
					this.lastNextEventNanos = clock.monotonicTime();
					this.onNextIntervalTimer.record(lastNextEventNanos - last, TimeUnit.NANOSECONDS);
				}
				return v;
			}
			catch (Throwable e) {
				recordOnError(commonTags, registry, subscribeToTerminateSample, e);
				throw e;
			}
		}

		@Override
		public void onSubscribe(Subscription s) {
			if (Operators.validate(this.s, s)) {
				recordOnSubscribe(commonTags, registry);
				this.subscribeToTerminateSample = Timer.start(clock);
				this.lastNextEventNanos = clock.monotonicTime();
				this.qs = Operators.as(s);
				this.s = s;
				actual.onSubscribe(this);
			}
		}

		@Override
		public int requestFusion(int mode) {
			//Simply negotiate the fusion by delegating:
			if (qs != null) {
				this.mode = qs.requestFusion(mode);
				return this.mode;
			}
			return Fuseable.NONE; //should not happen unless requestFusion called before subscribe
		}

		@Override
		public int size() {
			return qs == null ? 0 : qs.size();
		}
	}
>>>>>>> d48ac6c0
}<|MERGE_RESOLUTION|>--- conflicted
+++ resolved
@@ -41,7 +41,7 @@
  * @author Simon Baslé
  * @author Stephane Maldini
  */
-final class FluxMetricsFuseable<T> extends InternalFluxOperator<T, T> implements Fuseable {
+final class FluxMetricsFuseable<T> extends FluxOperator<T, T> implements Fuseable {
 
 	final String        name;
 	final Tags          tags;
@@ -71,16 +71,6 @@
 	}
 
 	@Override
-<<<<<<< HEAD
-	public CoreSubscriber<? super T> subscribeOrReturn(CoreSubscriber<? super T> actual) {
-		MeterRegistry registry = Metrics.globalRegistry;
-		if (registryCandidate != null) {
-			registry = registryCandidate;
-		}
-		return new FluxMetrics.MicrometerFluxMetricsFuseableSubscriber<>(actual, registry,
-				Clock.SYSTEM, this.name, this.tags);
-	}
-=======
 	public void subscribe(CoreSubscriber<? super T> actual) {
 		source.subscribe(new MetricsFuseableSubscriber<>(actual, registryCandidate, Clock.SYSTEM, this.name, this.tags));
 	}
@@ -195,5 +185,4 @@
 			return qs == null ? 0 : qs.size();
 		}
 	}
->>>>>>> d48ac6c0
 }