--- conflicted
+++ resolved
@@ -194,14 +194,9 @@
 The https://projectreactor.io/docs/core/release/api/reactor/core/scheduler/Schedulers.html[`Schedulers`]
 class has static methods that give access to the following execution contexts:
 
-<<<<<<< HEAD
-* The current thread (`Schedulers.immediate()`).
-* A single, reusable thread (`Schedulers.single()`). Note that this method reuses the
-=======
  * No execution context (`Schedulers.immediate()`): at processing time, the submitted `Runnable`
 will be directly executed, effectively running them on the current `Thread` (can be seen as a "null object" or no-op `Scheduler`).
  * A single, reusable thread (`Schedulers.single()`). Note that this method reuses the
->>>>>>> c3cfb99c
 same thread for all callers, until the Scheduler is disposed. If you want a per-call
 dedicated thread, use `Schedulers.newSingle()` for each call.
 * An unbounded elastic thread pool (`Schedulers.elastic()`). This one is no longer preferred
